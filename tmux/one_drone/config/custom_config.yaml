# GET ALL PARAMETERS USABLE FOR CUSTOM CONFIG BY RUNNING:
## --------------------------------------------------------------
## |          rosrun mrs_uav_core get_public_params.py          #
## --------------------------------------------------------------

mrs_uav_managers:

  estimation_manager:

    # loaded state estimator plugins
    state_estimators: [
      "gps_baro",
<<<<<<< HEAD
      "gps_baro"
=======
      "gps_garmin",
>>>>>>> 7d8dde89
    ]

    initial_state_estimator: "gps_garmin" # will be used as the first state estimator
    agl_height_estimator: "" # only slightly filtered height for checking min height (not used in control feedback)

  uav_manager:

    takeoff:

      during_takeoff:
        controller: "MpcController"
        tracker: "LandoffTracker"

      after_takeoff:
        controller: "Se3Controller"
        tracker: "MpcTracker"

    midair_activation:

      during_activation:
        controller: "MidairActivationController"
        tracker: "MidairActivationTracker"

      after_activation:
        controller: "MpcController"
        tracker: "MpcTracker"
<|MERGE_RESOLUTION|>--- conflicted
+++ resolved
@@ -10,11 +10,7 @@
     # loaded state estimator plugins
     state_estimators: [
       "gps_baro",
-<<<<<<< HEAD
-      "gps_baro"
-=======
       "gps_garmin",
->>>>>>> 7d8dde89
     ]
 
     initial_state_estimator: "gps_garmin" # will be used as the first state estimator
